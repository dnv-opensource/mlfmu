
# Style Guide

<<<<<<< HEAD
All code shall be [black](https://pypi.org/project/black/) formatted.
=======
All code shall be [Ruff](https://docs.astral.sh/ruff) formatted.
>>>>>>> 791788d6

References, details as well as examples of bad/good styles and their respective reasoning can be found below.

## References

* [PEP-8](https://www.python.org/dev/peps/pep-0008/) (see also [pep8.org](https://pep8.org/))
* [PEP-257](https://www.python.org/dev/peps/pep-0257/)
* Python style guide by [theluminousmen.com](https://luminousmen.com/post/the-ultimate-python-style-guidelines)
* [Documenting Python Code: A Complete Guide](https://realpython.com/documenting-python-code)
* [Jupyter](https://jupyter.readthedocs.io/en/latest/contributing/ipython-dev-guide/coding_style.html) style guide
* Python style guide on [learnpython.com](https://learnpython.com/blog/python-coding-best-practices-and-style-guidelines/)
<<<<<<< HEAD
* [flake8](https://flake8.pycqa.org/en/latest/)
* [black](https://pypi.org/project/black/)
=======
* [Ruff](https://docs.astral.sh/ruff)
>>>>>>> 791788d6

## Code Layout

* Use 4 spaces instead of tabs
<<<<<<< HEAD
* Maximum line length is 88 characters (not 79 as proposed in [PEP-8](https://www.python.org/dev/peps/pep-0008/))
=======
* Maximum line length is 120 characters (not 79 as proposed in [PEP-8](https://www.python.org/dev/peps/pep-0008/))
>>>>>>> 791788d6
* 2 blank lines between classes and functions
* 1 blank line within class, between class methods
* Use blank lines for logic separation of functionality within functions/methods wherever it is justified
* No whitespace adjacent to parentheses, brackets, or braces

```py
    # Bad
    spam( items[ 1 ], { key1 : arg1, key2 : arg2 }, )

    # Good
    spam(items[1], {key1: arg1, key2: arg2}, [])
```

* Surround operators with single whitespace on either side.

```py
    # Bad
    x<1

    # Good
    x == 1
```

* Never end your lines with a semicolon, and do not use a semicolon to put two statements on the same line
* When branching, always start a new block on a new line

```py
    # Bad
    if flag: return None

    # Good
    if flag:
        return None
```

* Similarly to branching, do not write methods on one line in any case:

```py
    # Bad
    def do_something(self): print("Something")

    # Good
    def do_something(self):
        print("Something")
```

* Place a class's `__init__` function (the constructor) always at the beginning of the class

## Line Breaks

* If function arguments do not fit into the specified line length, move them to a new line with indentation

```py
    # Bad
    def long_function_name(var_one, var_two, var_three,
        var_four):
        print(var_one)

    # Bad
    def long_function_name(var_one, var_two, var_three,
            var_four):
        print(var_one)

    # Better (but not preferred)
    def long_function_name(var_one,
                           var_two,
                           var_three,
                           var_four):
        print(var_one)

    # Good (and preferred)
    def long_function_name(
        var_one,
        var_two,
        var_three,
        var_four,
    ):
        print(var_one)
```

* Move concatenated logical conditions to new lines if the line does not fit the maximum line size. This will help you understand the condition by looking from top to bottom. Poor formatting makes it difficult to read and understand complex predicates.

```py
    # Good
    if (
        this_is_one_thing
        and that_is_another_thing
        or that_is_third_thing
        or that_is_yet_another_thing
        and one_more_thing
    ):
        do_something()
```

* Where binary operations stretch multiple lines, break lines before the binary operators, not thereafter

```py
    # Bad
    GDP = (
        private_consumption +
        gross_investment +
        government_investment +
        government_spending +
        (exports - imports)
    )

    # Good
    GDP = (
        private_consumption
        + gross_investment
        + government_investment
        + government_spending
        + (exports - imports)
    )
```

* Chaining methods should be broken up on multiple lines for better readability

```py
    (
        df.write.format("jdbc")
        .option("url", "jdbc:postgresql:dbserver")
        .option("dbtable", "schema.tablename")
        .option("user", "username")
        .option("password", "password")
        .save()
    )
```

* Add a trailing comma to sequences of items when the closing container token ], ), or } does not appear on the same line as the final element

```py
    # Bad
    y = [
        0,
        1,
        4,
        6
    ]
    z = {
        'a': 1,
        'b': 2
    }

    # Good
    x = [1, 2, 3]

    # Good
    y = [
        0,
        1,
        4,
        6,         <- note the trailing comma
    ]
    z = {
        'a': 1,
        'b': 2,    <- note the trailing comma
    }
```

## String Formatting

* When quoting string literals, use double-quoted strings. When the string itself contains single or double quote characters, however, use the respective other one to avoid backslashes in the string. It improves readability.
* Use f-strings to format strings:

```py
    # Bad
    print("Hello, %s. You are %s years old. You are a %s." % (name, age, profession))

    # Good
    print(f"Hello, {name}. You are {age} years old. You are a {profession}.")
```

* Use multiline strings,  not \ , since it gets much more readable.

```py
    raise AttributeError(
        "Here is a multiline error message with a very long first line "
        "and a shorter second line."
    )
```

## Naming Conventions

* For module names: `lowercase` .
Long module names can have words separated by underscores (`really_long_module_name.py`), but this is not required. Try to use the convention of nearby files.
* For class names: `CamelCase`
* For methods, functions, variables and attributes: `lowercase_with_underscores`
* For constants: `UPPERCASE` or `UPPERCASE_WITH_UNDERSCORES`
(Python does not differentiate between variables and constants. Using UPPERCASE for constants is just a convention, but helps a lot to quickly identify variables meant to serve as constants.)
* Implementation-specific private methods and variables will use `_single_underscore_prefix`
* Don't include the type of a variable in its name.
      E.g. use `senders` instead of `sender_list`
* Names shall be clear about what a variable, class, or function contains or does. If you struggle to come up with a clear name, rethink your architecture: Often, the difficulty in finding a crisp name for something is a hint that separation of responsibilities can be improved. The solution then is less to agree on a name, but to start a round of refactoring: The name you're seeking often comes naturally then with refactoring to an improved architecture with clear responsibilities.
(see [SRP](https://en.wikipedia.org/wiki/Single-responsibility_principle), Single-Responsibilty Principle by Robert C. Martin)

## Named Arguments

* Use named arguments to improve readability and avoid mistakes introduced with future code maintenance

```py
    # Bad
    urlget("[http://google.com](http://google.com/)", 20)

    # Good
    urlget("[http://google.com](http://google.com/)", timeout=20)
```

* Never use mutable objects as default arguments in Python. If an attribute in a class or a named parameter in a function is of a mutable data type (e.g. a list or dict), never set its default value in the declaration of an object but always set it to None first, and then only later assign the default value in the class's constructor, or the functions body, respectively. Sounds complicated? If you prefer the shortcut, the examples below are your friend.
If your are interested in the long story including the why‘s, read these discussions on [Reddit](https://old.reddit.com/r/Python/comments/opb7hm/do_not_use_mutable_objects_as_default_arguments/) and [Twitter](https://twitter.com/willmcgugan/status/1419616480971399171).

```py
    # Bad
    class Foo:
        items = []

    # Good
    class Foo:
        items = None
        def __init__(self):
            self.items = []


    # Bad
    class Foo:
        def __init__(self, items=[]):
            self.items = items

    # Good
    class Foo:
        def __init__(self, items=None):
            self.items = items or []


    # Bad
    def some_function(x, y, items=[]):
        ...

    # Good
    def some_function(x, y, items=None):
        items = items or []
        ...
```

## Commenting

* First of all, if the code needs comments to clarify its work, you should think about refactoring it. The best comment to code is the code itself.
* Describe complex, possibly incomprehensible points and side effects in the comments
* Separate `#` and the comment with one whitespace

```py
    #bad comment
    # good comment
```

* Use inline comments sparsely
* Where used, inline comments shall have 2 whitespaces before the `#` and one whitespace thereafter

```py
    x = y + z  # inline comment
    str1 = str2 + str3  # another inline comment
```

* If a piece of code is poorly understood, mark the piece with a `@TODO:` tag and your name to support future refactoring:

```py
    def get_ancestors_ids(self):
        # @TODO: Do a cache reset while saving the category tree. CLAROS, YYYY-MM-DD
        cache_name = f"{self._meta.model_name}_ancestors_{self.pk}"
        cached_ids = cache.get(cache_name)
        if cached_ids:
            return cached_ids

        ids = [c.pk for c in self.get_ancestors(include_self=True)]
        cache.set(cache_name, ids, timeout=3600)

        return ids
```

## Type hints

* Use type hints in function signatures and module-scope variables. This is good documentation and can be used with linters for type checking and error checking. Use them whenever possible.
* Use pyi files to type annotate third-party or extension modules.

## Docstrings

* All Docstrings should be written in [Numpy](https://numpydoc.readthedocs.io/en/latest/format.html) format. For a good tutorial on Docstrings, see [Documenting Python Code: A Complete Guide](https://realpython.com/documenting-python-code)
* In a Docstring, summarize function/method behavior and document its arguments, return value(s), side effects, exceptions raised, and restrictions
* Wrap Docstrings with triple double quotes (""")
* The description of the arguments must be indented

```py
    def some_method(name, print=False):
        """This function does something

        Parameters
        ----------
        name : str
            The name to use
        print: bool, optional
            A flag used to print the name to the console, by default False

        Raises
        ------
        KeyError
            If name is not found

        Returns
        -------
        int
            The return code
        """
        ...
        return 0
```

## Exceptions

* Raise specific exceptions and catch specific exceptions, such as KeyError, ValueError, etc.
* Do not raise or catch just Exception, except in rare cases where this is unavoidable, such as a try/except block on the top-level loop of some long-running process. For a good tutorial on why this matters, see [The Most Diabolical Python Antipattern](https://realpython.com/the-most-diabolical-python-antipattern/).
* Minimize the amount of code in a try/except block. The larger the body of the try,
      the more likely that an exception will be raised by a line of code that you didn’t expect to raise an exception.

## Imports

* Avoid creating circular imports by importing modules more specialized than the one you are editing
* Relative imports are forbidden ([PEP-8](https://www.python.org/dev/peps/pep-0008/) only “highly discourages” them). Where absolutely needed, the `from future import absolute_import` syntax should be used (see [PEP-328](https://www.python.org/dev/peps/pep-0328/))
* Never use wildcard imports (`from <module> import *`). Always be explicit about what you're importing. Namespaces make code easier to read, so use them.
* Break long imports using parentheses and indent by 4 spaces. Include the trailing comma after the last import and place the closing bracket on a separate line

```py
    from my_pkg.utils import (
        some_utility_method_1,
        some_utility_method_2,
        some_utility_method_3,
        some_utility_method_4,
        some_utility_method_5,
    )
```

* Imports should be written in the following order, separated by a blank line:
    1. build-in modules
    2. third-party modules
    3. local application/library specific imports

```py
    import logging
    import os
    import typing as T

    import pandas as pd
    import numpy as np

    import mlfmu
    import mlfmu.my_module
    from mlfmu.my_module import my_function, MyClass
```

* Even if a Python file is intended to be used as executable / script file only, it shall still be importable as a module, and its import should not have any side effects. Its main functionality shall hence be in a `main()` function, so that the code can be imported as a module for testing or being reused in the future:

```py
    def main():
        ...

    if __name__ == "__main__":
        main()
```

## Unit-tests

* Use pytest as the preferred testing framework.
* The name of a test shall clearly express what is being tested.
* Each test should preferably check only one specific aspect.

```py
    # Bad
    def test_smth():
        result = f()
        assert isinstance(result, list)
        assert result[0] == 1
        assert result[1] == 2
        assert result[2] == 3
        assert result[3] == 4

    # Good
    def test_smth_type():
        result = f()
        assert isinstance(result, list), "Result should be list"

    def test_smth_values():
        result = f()
        assert set(result) == set(expected), f"Result should be {set(expected)}"
```

## And finally: It is a bad idea to use

* global variables.
* iterators where they can be replaced by vectorized operations.
* lambda where it is not required.
* map and lambda where it can be replaced by a simple list comprehension.
* multiple nested maps and lambdas.
* nested functions. They are hard to test and debug.<|MERGE_RESOLUTION|>--- conflicted
+++ resolved
@@ -1,11 +1,7 @@
 
 # Style Guide
 
-<<<<<<< HEAD
-All code shall be [black](https://pypi.org/project/black/) formatted.
-=======
 All code shall be [Ruff](https://docs.astral.sh/ruff) formatted.
->>>>>>> 791788d6
 
 References, details as well as examples of bad/good styles and their respective reasoning can be found below.
 
@@ -17,21 +13,12 @@
 * [Documenting Python Code: A Complete Guide](https://realpython.com/documenting-python-code)
 * [Jupyter](https://jupyter.readthedocs.io/en/latest/contributing/ipython-dev-guide/coding_style.html) style guide
 * Python style guide on [learnpython.com](https://learnpython.com/blog/python-coding-best-practices-and-style-guidelines/)
-<<<<<<< HEAD
-* [flake8](https://flake8.pycqa.org/en/latest/)
-* [black](https://pypi.org/project/black/)
-=======
 * [Ruff](https://docs.astral.sh/ruff)
->>>>>>> 791788d6
 
 ## Code Layout
 
 * Use 4 spaces instead of tabs
-<<<<<<< HEAD
-* Maximum line length is 88 characters (not 79 as proposed in [PEP-8](https://www.python.org/dev/peps/pep-0008/))
-=======
 * Maximum line length is 120 characters (not 79 as proposed in [PEP-8](https://www.python.org/dev/peps/pep-0008/))
->>>>>>> 791788d6
 * 2 blank lines between classes and functions
 * 1 blank line within class, between class methods
 * Use blank lines for logic separation of functionality within functions/methods wherever it is justified
