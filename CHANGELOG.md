--- conflicted
+++ resolved
@@ -5,7 +5,6 @@
 
 ## [Unreleased]
 
-<<<<<<< HEAD
 ### Changed
 
 * Added missing unit tests for the template data generated when building the FMU.
@@ -15,8 +14,6 @@
 ### Dependencies
 * Updated to download-artifact@v4  (from download-artifact@v3)
 
-=======
->>>>>>> 791788d6
 ### Changed
 * Changed from `pip`/`tox` to `uv` as package manager
 * README.md : Completely rewrote section "Development Setup", introducing `uv` as package manager.
