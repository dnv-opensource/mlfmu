import os
import shutil
import subprocess
from pathlib import Path
from typing import List, Optional

from pydantic import ValidationError

from mlfmu.types.fmu_component import FmiModel, ModelComponent
from mlfmu.types.onnx_model import ONNXModel
from mlfmu.utils.fmi_builder import generate_model_description
from mlfmu.utils.signals import range_list_expanded

# Hard coded values for testing functionality
absolute_path = Path().absolute()
# TODO: I had some problems with this absolute_path.parent.parent, so I changed it to this to make it work.
# These are just temporary hard coded values that should be provided by the user. So it isn't that important.
template_parent_path = absolute_path / "templates" / "fmu"
<<<<<<< HEAD
json_interface = absolute_path / "examples" / "wind_to_power" / "config" / "interface.json"
fmu_src_path = absolute_path / "examples" / "wind_to_power"
onnx_path = absolute_path / "examples" / "wind_to_power" / "config" / "example.onnx"
=======
json_interface = absolute_path / "examples" / "wind_generator" / "config" / "interface.json"
fmu_src_path = absolute_path / "examples" / "wind_generator"
onnx_path = absolute_path / "examples" / "wind_generator" / "config" / "example.onnx"
build_path = absolute_path / "build_fmu"
save_fmu_path = absolute_path / "fmus"
>>>>>>> 93b7fe0c


# Replacing all the template strings with their corresponding values and saving to new file
def format_template_file(template_path: Path, save_path: Path, data: dict[str, str]):
    # TODO: Need to check that these calls are safe from a cybersecurity point of view
    with open(template_path, "r", encoding="utf-8") as template_file:
        template_string = template_file.read()

    formatted_string = template_string.format(**data)
    with open(save_path, "w", encoding="utf-8") as save_file:
        _ = save_file.write(formatted_string)


def create_model_description(fmu: FmiModel, src_path: Path):
    # Compute XML structure for FMU
    xml_structure = generate_model_description(fmu_model=fmu)

    # Save in file
    xml_structure.write(src_path / "modelDescription.xml", encoding="utf-8")


# Creating all the directories needed to put all the FMU files in
def make_fmu_dirs(src_path: Path):
    sources_path = src_path / "sources"
    resources_path = src_path / "resources"
    sources_path.mkdir(parents=True, exist_ok=True)
    resources_path.mkdir(parents=True, exist_ok=True)


# Creating and formatting all needed c++ files for FMU generation
def create_files_from_templates(data: dict[str, str], fmu_src: Path):
    sources_path = fmu_src / "sources"
    file_names = ["fmu.cpp", "model_definitions.h"]

    paths = [
        (
            template_parent_path / "_template.".join(file_name.split(".")),
            sources_path / file_name,
        )
        for file_name in file_names
    ]

    for template_path, save_path in paths:
        format_template_file(template_path, save_path, data)


# Function for generating the key value pairs needed to format the template files to valid c++
def format_template_data(onnx: ONNXModel, fmi_model: FmiModel, model_component: ModelComponent) -> dict[str, str]:
    # Work out template mapping between ONNX and FMU ports
    inputs, outputs = fmi_model.get_template_mapping()
    state_output_indexes = range_list_expanded(model_component.states.agent_output_indexes)

    # Total number of inputs/outputs/internal states
    num_fmu_inputs = len(inputs)
    num_fmu_outputs = len(outputs)
    num_onnx_states = len(state_output_indexes)

    # Checking compatibility between ModelComponent and ONNXModel
    if num_fmu_inputs > onnx.input_size:
        raise ValueError(
            f"The number of total input indexes for all inputs and parameter in the interface file(={num_fmu_inputs}) cannot exceed the input size of the ml model (={onnx.input_size})"
        )
    if num_fmu_outputs > onnx.output_size:
        raise ValueError(
            f"The number of total output indexes for all outputs in the interface file(={num_fmu_outputs}) cannot exceed the output size of the ml model (={onnx.output_size})"
        )
    if num_onnx_states > min(onnx.state_size, onnx.output_size):
        raise ValueError(
            f"The number of total output indexes for all states in the interface file(={num_onnx_states}) cannot exceed either the state input size (={onnx.state_size}) or the output size of the ml model (={onnx.output_size})"
        )

    # Flatten vectors to comply with template requirements -> onnx-index, variable-reference, onnx-index, variable-reference ...
    flattened_input_string = ", ".join(
        [str(index) for indexValueReferencePair in inputs for index in indexValueReferencePair]
    )
    flattened_output_string = ", ".join(
        [str(index) for indexValueReferencePair in outputs for index in indexValueReferencePair]
    )
    flattened_state_string = ", ".join([str(index) for index in state_output_indexes])

    template_data: dict[str, str] = dict(
        numFmuVariables=str(fmi_model.get_total_variable_number()),
        FmuName=fmi_model.name,
        numOnnxInputs=str(onnx.input_size),
        numOnnxOutputs=str(onnx.output_size),
        numOnnxStates=str(onnx.state_size),
        onnxUsesTime="true" if onnx.time_input else "false",
        onnxInputName=onnx.input_name,
        onnxStatesName=onnx.states_name,
        onnxTimeInputName=onnx.time_input_name,
        onnxOutputName=onnx.output_name,
        onnxFileName=onnx.filename,
        numOnnxFmuInputs=str(num_fmu_inputs),
        numOnnxFmuOutputs=str(num_fmu_outputs),
        numOnnxStatesOutputs=str(num_onnx_states),
        onnxInputValueReferences=flattened_input_string,
        onnxOutputValueReferences=flattened_output_string,
        onnxStateOutputIndexes=flattened_state_string,
    )

    return template_data


def validate_interface_spec(
    spec: str,
) -> tuple[Optional[ValidationError], ModelComponent]:
    """Parse and validate JSON data from interface file.

    Args:
        spec (str): Contents of JSON file.

    Returns
    -------
        The pydantic model instance that contains all the interface information.
    """
    parsed_spec = ModelComponent.model_validate_json(json_data=spec, strict=True)

    try:
        validated_model = ModelComponent.model_validate(parsed_spec)
    except ValidationError as e:
        return e, parsed_spec

    return None, validated_model


def generate_fmu_files(
    fmu_src_path: os.PathLike[str], onnx_path: os.PathLike[str], interface_spec_path: os.PathLike[str]
):
    # Create Path instances for the path to the spec and ONNX file.
    onnx_path = Path(onnx_path)
    interface_spec_path = Path(interface_spec_path)

    # Load JSON interface contents
    with open(interface_spec_path, "r", encoding="utf-8") as template_file:
        interface_contents = template_file.read()

    # Validate the FMU interface spec against expected Schema
    error, component_model = validate_interface_spec(interface_contents)

    if error:
        # Display error and finish workflow
        print(error)
        return

    # Create ONNXModel and FmiModel instances -> load some metadata
    onnx_model = ONNXModel(onnx_path=onnx_path, time_input=bool(component_model.uses_time))
    fmi_model = FmiModel(model=component_model)
    fmu_source = Path(fmu_src_path) / fmi_model.name

    template_data = format_template_data(onnx=onnx_model, fmi_model=fmi_model, model_component=component_model)

    # Generate all FMU files
    make_fmu_dirs(fmu_source)
    create_files_from_templates(data=template_data, fmu_src=fmu_source)
    create_model_description(fmu=fmi_model, src_path=fmu_source)

    # Copy ONNX file and save it inside FMU folder
    _ = shutil.copyfile(src=onnx_path, dst=fmu_source / "resources" / onnx_model.filename)

    return fmi_model


def validate_fmu_source_files(fmu_path: os.PathLike[str]):
    fmu_path = Path(fmu_path)

    files_should_exist: List[str] = [
        "modelDescription.xml",
        "sources/fmu.cpp",
        "sources/model_definitions.h",
    ]

    files_not_exists = [file for file in files_should_exist if not (fmu_path / file).is_file()]

    if len(files_not_exists) > 0:
        raise FileNotFoundError(
            f"The files {files_not_exists} are not contained in the provided fmu source path ({fmu_path})"
        )

    resources_dir = fmu_path / "resources"

    num_onnx_files = len(list(resources_dir.glob("*.onnx")))

    if num_onnx_files < 1:
        raise FileNotFoundError(
            f"There is no *.onnx file in the resource folder in the provided fmu source path ({fmu_path})"
        )


def build_fmu(
    fmi_model: FmiModel,
    fmu_src_path: os.PathLike[str],
    fmu_build_path: os.PathLike[str],
    fmu_save_path: os.PathLike[str],
):
    validate_fmu_source_files(Path(fmu_src_path) / fmi_model.name)

    conan_install_command = [
        "conan",
        "install",
        ".",
        "-of",
        str(fmu_build_path),
        "-u",
        "-b",
        "missing",
        "-o",
        "shared=True",
    ]

    cmake_set_folders = [
        f"-DCMAKE_BINARY_DIR={str(fmu_build_path)}",
        f"-DFMU_OUTPUT_DIR={str(fmu_save_path)}",
        f"-DFMU_NAMES={fmi_model.name}",
        f"-DFMU_SOURCE_PATH={str(fmu_src_path)}",
    ]

    cmake_command = ["cmake", *cmake_set_folders, "--preset", "conan-default"]

    cmake_build_command = ["cmake", "--build", ".", "-j", "14", "--config", "Release"]

    _ = subprocess.run(conan_install_command)
    _ = subprocess.run(cmake_command)
    os.chdir(fmu_build_path)
    _ = subprocess.run(cmake_build_command)
    os.chdir(os.getcwd())

    # TODO: Clean up.

    pass


if __name__ == "__main__":
    fmi_model = generate_fmu_files(fmu_src_path=fmu_src_path, onnx_path=onnx_path, interface_spec_path=json_interface)
    if fmi_model is None:
        exit()
    build_fmu(fmi_model, fmu_src_path, build_path, save_fmu_path)<|MERGE_RESOLUTION|>--- conflicted
+++ resolved
@@ -16,17 +16,11 @@
 # TODO: I had some problems with this absolute_path.parent.parent, so I changed it to this to make it work.
 # These are just temporary hard coded values that should be provided by the user. So it isn't that important.
 template_parent_path = absolute_path / "templates" / "fmu"
-<<<<<<< HEAD
 json_interface = absolute_path / "examples" / "wind_to_power" / "config" / "interface.json"
 fmu_src_path = absolute_path / "examples" / "wind_to_power"
 onnx_path = absolute_path / "examples" / "wind_to_power" / "config" / "example.onnx"
-=======
-json_interface = absolute_path / "examples" / "wind_generator" / "config" / "interface.json"
-fmu_src_path = absolute_path / "examples" / "wind_generator"
-onnx_path = absolute_path / "examples" / "wind_generator" / "config" / "example.onnx"
 build_path = absolute_path / "build_fmu"
 save_fmu_path = absolute_path / "fmus"
->>>>>>> 93b7fe0c
 
 
 # Replacing all the template strings with their corresponding values and saving to new file
